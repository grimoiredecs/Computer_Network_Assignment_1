--- conflicted
+++ resolved
@@ -10,12 +10,10 @@
 
 We've switched to python instead!
 
-<<<<<<< HEAD
 28/10/2024
 Back from therapy, let's go on to code again, enough delay!!!
-=======
+
 20/10/2024 
 BACK FROM MIDTERM, FOCUS MORE ON THE ASSIGNMENT (1) NOW. Kent (Khôi) will take care of the second assignment (for now).
 
-Note that the "DHT.py" is a rough and makeshift implementation of DHT (not quite related to out assignment).
->>>>>>> 26f80103
+Note that the "DHT.py" is a rough and makeshift implementation of DHT (not quite related to out assignment).